/**
 * charts module.
 * @module charts
 */

import makeMapper from "./mapping";
import { RAWError } from "./utils";

const defaultVisualOptions = {
  width: 500,
  height: 500,
  background: "#FFFFFF",
};

/**
 * @class
 */
class Chart {
  /**
   * @constructor
   * @param {VisualModel} visualModel visual model
   * @param {Array.<Object>} data
   * @param {Object} dataTypes
   * @param {Object} mapping
   * @param {Object} visualOptions
   */
  constructor(visualModel, data, dataTypes, mapping, visualOptions) {
    this._visualModel = visualModel;
    this._data = data;
    this._dataTypes = dataTypes;
    this._mapping = mapping;
    this._visualOptions = visualOptions;
  }

  /**
   * @param {Array.<Object>} _data
   * @returns {Chart}
   */
  data(_data) {
    if (!arguments.length) {
      return this._data;
    }
    return new RAWChart(
      this._visualModel,
      _data,
      this._dataTypes,
      this._mapping,
      this._visualOptions
    );
  }

  /**
   * @param {DataTypes} _dataTypes
   * @returns {Chart}
   */
  dataTypes(_dataTypes) {
    if (!arguments.length) {
      return this._dataTypes;
    }
    return new RAWChart(
      this._visualModel,
      this._data,
      _dataTypes,
      this._mapping,
      this._visualOptions
    );
  }

  /**
   * @param {Node} node
   * @returns {Node}
   */
  getContainer(document) {
    //#TODO: this could, in future, depend on visual model
<<<<<<< HEAD
    const container = document.createElementNS("http://www.w3.org/2000/svg","svg");
=======
    const container = document.createElementNS(
      "http://www.w3.org/2000/svg",
      "svg"
    );
>>>>>>> 3f7eb539
    container.setAttribute("width", this._visualOptions.width);
    container.setAttribute("height", this._visualOptions.height);
    container.style["background-color"] = this._visualOptions.background;
    return container;
  }

  mapData() {
    const dimensions = this._visualModel.dimensions;
    const dataTypes = this._dataTypes;
    const mapFunction = makeMapper(dimensions, this._mapping, dataTypes);
    return mapFunction(this._data);
  }

  /**
   * @param {Node} node
   * @returns {DOMChart}
   */
  renderToDOM(node) {

    if(!this._visualModel){
      throw new RAWError("cannot render: visualModel is not set")
    }

    const container = this.getContainer(node.ownerDocument);
<<<<<<< HEAD
    const vizData = this._visualModel.skipMapping ? this._data : this.mapData();
=======
    const vizData = this.mapData();
    node.innerHTML = "";
>>>>>>> 3f7eb539
    this._visualModel.render(
      container,
      vizData,
      this._visualOptions,
      this._mapping,
      this._data
    );
<<<<<<< HEAD
    node.innerHTML = '';
    node.appendChild(container)

=======
    node.appendChild(container);
>>>>>>> 3f7eb539
    return new DOMChart(
      node,
      this._visualModel,
      this._data,
      this._dataTypes,
      this._mapping,
      this._visualOptions
    );
  }

  /**
  * @param {document} document HTML document context (optional if window is available)
  * @returns {string}
  */
  renderToString(document) {
    if (!document && window === undefined) {
      throw new RAWError("Document must be passed or window available");
    }
    const container = this.getContainer(document || window.document);
    const vizData = this.mapData();
    this._visualModel.render(
      container,
      vizData,
      this._visualOptions,
      this._mapping,
      this._data
    );
    return container.outerHTML;
  }
}

class DOMChart extends Chart {
  constructor(node, ...args) {
    super(...args);
    this._node = node;
  }
}

/**
 * @typedef DataTypes
 * @global
 * @type {object}
 */

/**
 * @typedef Dimension
 * @global
 * @type {object}
 * @property {string} id unique id
 * @property {string} name label
 * @property {boolean} required
 * @property {'get'| 'group'|'groups'|'rollup'|'rollup'|'rollups'|'groupAggregate'|'groupBy'|'proxy'} operation the operation type
 * @property {Object} targets  only for proxy operations
 * @property {Boolean} [multiple=false] # to be implemented
 * @property {number} minValues # to be implemented
 * @property {number} maxValues  # to be implemented
 * @property {Array} validTypes # to be implemented
 */

/**
 * @typedef MappingDefinition
 * @global
 * @type {Array.<Dimension>}
 */

/**
 * @typedef MappedDimension
 * @global
 * @type {object}
 */

/**
 * @typedef Mapping
 * @global
 * @type {object}
 */

/**
 * @typedef VisualOption
 * @global
 * @type {object}
 */

/**
 * @typedef VisualOptionsDefinition
 * @global
 * @type {Array.<VisualOption>}
 */

/**
 * @typedef VisualOptions
 * @global
 * @type {object}
 */

/**
 * @typedef RenderFunction
 * @global
 * @type {function}
 * @param {Node} node
 * @param {any} data the data from mapping
 * @param {object} visualOptions the chart visual options
 * @param {object} mapping the mapping from column names to
 * @param {array} originalData the original tabular dataset
 */

/**
 * @typedef VisualModel
 * @global
 * @type {object}
 * @property {RenderFunction} render the render function
 * @property {MappingDefinition} dimensions the dimensions configuration (mapping definition)
 * @property {VisualOptionsDefinition} options the visual options exposed by the model
 * @property {Boolean} [skipMapping=false] if set to true will skip the mapping phase (current mapping is still passed to the render function)
 */

/**
 * @typedef RawConfig
 * @global
 * @type {object}
 * @property {Array.<Object>} data - the tabular data to be represented
 * @property {DataTypes} dataTypes - object with data types annotations (column name => type name)
 * @property {Mapping} mapping - the current mapping of column names to dimensions of the current visual model
 * @property {VisualOptions} visualOptions - visual options
 */

/**
 * raw factory function
 * @description This is the entry point for creating a chart with raw. It will return an instance of the RAWChart class
 * @param {VisualModel} visualModel
 * @param {RawConfig} config
 * @returns {Chart}
 */
function chart(visualModel, config = {}) {
  const { data, dataTypes, mapping, visualOptions = {} } = config;
  const finalVisualOptions = {
    ...defaultVisualOptions,
    ...visualOptions,
  };
  return new Chart(visualModel, data, dataTypes, mapping, finalVisualOptions);
}

export default chart;<|MERGE_RESOLUTION|>--- conflicted
+++ resolved
@@ -72,14 +72,10 @@
    */
   getContainer(document) {
     //#TODO: this could, in future, depend on visual model
-<<<<<<< HEAD
-    const container = document.createElementNS("http://www.w3.org/2000/svg","svg");
-=======
     const container = document.createElementNS(
       "http://www.w3.org/2000/svg",
       "svg"
     );
->>>>>>> 3f7eb539
     container.setAttribute("width", this._visualOptions.width);
     container.setAttribute("height", this._visualOptions.height);
     container.style["background-color"] = this._visualOptions.background;
@@ -104,12 +100,7 @@
     }
 
     const container = this.getContainer(node.ownerDocument);
-<<<<<<< HEAD
     const vizData = this._visualModel.skipMapping ? this._data : this.mapData();
-=======
-    const vizData = this.mapData();
-    node.innerHTML = "";
->>>>>>> 3f7eb539
     this._visualModel.render(
       container,
       vizData,
@@ -117,13 +108,9 @@
       this._mapping,
       this._data
     );
-<<<<<<< HEAD
     node.innerHTML = '';
     node.appendChild(container)
 
-=======
-    node.appendChild(container);
->>>>>>> 3f7eb539
     return new DOMChart(
       node,
       this._visualModel,
